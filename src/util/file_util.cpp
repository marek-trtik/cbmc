--- conflicted
+++ resolved
@@ -11,7 +11,6 @@
 #include <cerrno>
 #include <cassert>
 
-<<<<<<< HEAD
 #include <fstream>
 #include <cstring>
 #include <cstdlib>
@@ -25,15 +24,6 @@
   defined(__unix__) ||                          \
   defined(__CYGWIN__) ||                        \
   defined(__MACH__)
-=======
-#if defined(__linux__) || \
-    defined(__FreeBSD_kernel__) || \
-    defined(__GNU__) || \
-    defined(__unix__) || \
-    defined(__CYGWIN__) || \
-    defined(__MACH__)
-#include <sys/stat.h>
->>>>>>> 5679e902
 #include <unistd.h>
 #include <dirent.h>
 #include <cstdio>
