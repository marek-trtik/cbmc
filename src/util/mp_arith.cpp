--- conflicted
+++ resolved
@@ -18,25 +18,10 @@
 #include "mp_arith.h"
 #include "arith_tools.h"
 
-<<<<<<< HEAD
 
 typedef BigInt::ullong_t ullong_t; // NOLINT(readability/identifiers)
 typedef BigInt::llong_t llong_t; // NOLINT(readability/identifiers)
 
-/*******************************************************************\
-
-Function: >>
-
-  Inputs:
-
- Outputs:
-
- Purpose:
-
-\*******************************************************************/
-
-=======
->>>>>>> e9349f87
 mp_integer operator>>(const mp_integer &a, const mp_integer &b)
 {
   mp_integer power=::power(2, b);
@@ -227,105 +212,45 @@
   return (unsigned)ull;
 }
 
-/*******************************************************************\
-
-Function: bitwise_or
-
-  Inputs:
-
- Outputs:
-
- Purpose: bitwise or
-          bitwise operations only make sense on native objects, hence the
-          largest object size should be the largest available c++ integer
-          size (currently long long)
-
-\*******************************************************************/
-
+/// bitwise or bitwise operations only make sense on native objects, hence the
+/// largest object size should be the largest available c++ integer size
+/// (currently long long)
 mp_integer bitwise_or(const mp_integer &a, const mp_integer &b)
 {
   ullong_t result=a.to_ulong()|b.to_ulong();
   return result;
 }
 
-/*******************************************************************\
-
-Function: bitwise_and
-
-  Inputs:
-
- Outputs:
-
- Purpose: bitwise and
-          bitwise operations only make sense on native objects, hence the
-          largest object size should be the largest available c++ integer
-          size (currently long long)
-
-\*******************************************************************/
-
+/// bitwise and bitwise operations only make sense on native objects, hence the
+/// largest object size should be the largest available c++ integer size
+/// (currently long long)
 mp_integer bitwise_and(const mp_integer &a, const mp_integer &b)
 {
   ullong_t result=a.to_ulong()&b.to_ulong();
   return result;
 }
 
-/*******************************************************************\
-
-Function: bitwise_xor
-
-  Inputs:
-
- Outputs:
-
- Purpose: bitwise xor
-          bitwise operations only make sense on native objects, hence the
-          largest object size should be the largest available c++ integer
-          size (currently long long)
-
-\*******************************************************************/
-
+/// bitwise xor bitwise operations only make sense on native objects, hence the
+/// largest object size should be the largest available c++ integer size
+/// (currently long long)
 mp_integer bitwise_xor(const mp_integer &a, const mp_integer &b)
 {
   ullong_t result=a.to_ulong()^b.to_ulong();
   return result;
 }
 
-/*******************************************************************\
-
-Function: bitwise_neg
-
-  Inputs:
-
- Outputs:
-
- Purpose: bitwise negation
-          bitwise operations only make sense on native objects, hence the
-          largest object size should be the largest available c++ integer
-          size (currently long long)
-
-\*******************************************************************/
-
+/// bitwise negation bitwise operations only make sense on native objects, hence
+/// the largest object size should be the largest available c++ integer size
+/// (currently long long)
 mp_integer bitwise_neg(const mp_integer &a)
 {
   ullong_t result=~a.to_ulong();
   return result;
 }
 
-/*******************************************************************\
-
-Function: arith_left_shift
-
-  Inputs:
-
- Outputs:
-
- Purpose: arithmetic left shift
-          bitwise operations only make sense on native objects, hence the
-          largest object size should be the largest available c++ integer
-          size (currently long long)
-
-\*******************************************************************/
-
+/// arithmetic left shift bitwise operations only make sense on native objects,
+/// hence the largest object size should be the largest available c++ integer
+/// size (currently long long)
 mp_integer arith_left_shift(
   const mp_integer &a,
   const mp_integer &b,
@@ -343,21 +268,9 @@
   return result&mask;
 }
 
-/*******************************************************************\
-
-Function: arith_right_shift
-
-  Inputs:
-
- Outputs:
-
- Purpose: arithmetic right shift (loads sign on MSB)
-          bitwise operations only make sense on native objects, hence the
-          largest object size should be the largest available c++ integer
-          size (currently long long)
-
-\*******************************************************************/
-
+/// arithmetic right shift (loads sign on MSB) bitwise operations only make
+/// sense on native objects, hence the largest object size should be the largest
+/// available c++ integer size (currently long long)
 mp_integer arith_right_shift(
   const mp_integer &a,
   const mp_integer &b,
@@ -374,21 +287,9 @@
   return result;
 }
 
-/*******************************************************************\
-
-Function: logic_left_shift
-
-  Inputs:
-
- Outputs:
-
- Purpose: logic left shift
-          bitwise operations only make sense on native objects, hence the
-          largest object size should be the largest available c++ integer
-          size (currently long long)
-
-\*******************************************************************/
-
+/// logic left shift bitwise operations only make sense on native objects, hence
+/// the largest object size should be the largest available c++ integer size
+/// (currently long long)
 mp_integer logic_left_shift(
   const mp_integer &a,
   const mp_integer &b,
@@ -411,21 +312,9 @@
   return result;
 }
 
-/*******************************************************************\
-
-Function: logic_right_shift
-
-  Inputs:
-
- Outputs:
-
- Purpose: logic right shift (loads 0 on MSB)
-          bitwise operations only make sense on native objects, hence the
-          largest object size should be the largest available c++ integer
-          size (currently long long)
-
-\*******************************************************************/
-
+/// logic right shift (loads 0 on MSB) bitwise operations only make sense on
+/// native objects, hence the largest object size should be the largest
+/// available c++ integer size (currently long long)
 mp_integer logic_right_shift(
   const mp_integer &a,
   const mp_integer &b,
@@ -439,21 +328,9 @@
   return result;
 }
 
-/*******************************************************************\
-
-Function: rotate_right
-
-  Inputs:
-
- Outputs:
-
- Purpose: rotates right (MSB=LSB)
-          bitwise operations only make sense on native objects, hence the
-          largest object size should be the largest available c++ integer
-          size (currently long long)
-
-\*******************************************************************/
-
+/// rotates right (MSB=LSB) bitwise operations only make sense on native
+/// objects, hence the largest object size should be the largest available c++
+/// integer size (currently long long)
 mp_integer rotate_right(
   const mp_integer &a,
   const mp_integer &b,
@@ -470,21 +347,9 @@
   return result;
 }
 
-/*******************************************************************\
-
-Function: rotate_left
-
-  Inputs:
-
- Outputs:
-
- Purpose: rotate left (LSB=MSB)
-          bitwise operations only make sense on native objects, hence the
-          largest object size should be the largest available c++ integer
-          size (currently long long)
-
-\*******************************************************************/
-
+/// rotate left (LSB=MSB) bitwise operations only make sense on native objects,
+/// hence the largest object size should be the largest available c++ integer
+/// size (currently long long)
 mp_integer rotate_left(
   const mp_integer &a,
   const mp_integer &b,
