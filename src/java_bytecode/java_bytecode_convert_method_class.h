--- conflicted
+++ resolved
@@ -246,7 +246,6 @@
 
   const bytecode_infot &get_bytecode_info(const irep_idt &statement);
 
-<<<<<<< HEAD
   void check_static_field_stub(
     const symbol_exprt &se,
     const irep_idt &basename);
@@ -258,7 +257,7 @@
   const bool is_method_inherited(
     const irep_idt &classname,
     const irep_idt &methodid) const;
-=======
+
   enum class bytecode_write_typet { VARIABLE, ARRAY_REF, STATIC_FIELD, FIELD};
   void save_stack_entries(
     const std::string &,
@@ -271,7 +270,6 @@
     const typet &,
     code_blockt &,
     exprt &);
->>>>>>> 32b68ced
 };
 
 #endif