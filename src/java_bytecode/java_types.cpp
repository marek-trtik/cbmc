/*******************************************************************\

Module:

Author: Daniel Kroening, kroening@kroening.com

\*******************************************************************/


#include <cassert>
#include <cctype>

#include <util/prefix.h>
#include <util/std_types.h>
#include <util/c_types.h>
#include <util/std_expr.h>
#include <util/ieee_float.h>

#include "java_types.h"

typet java_int_type()
{
  return signedbv_typet(32);
}

typet java_void_type()
{
  return void_typet();
}

typet java_long_type()
{
  return signedbv_typet(64);
}

typet java_short_type()
{
  return signedbv_typet(16);
}

typet java_byte_type()
{
  return signedbv_typet(8);
}

typet java_char_type()
{
  return unsignedbv_typet(16);
}

typet java_float_type()
{
  return ieee_float_spect::single_precision().to_type();
}

typet java_double_type()
{
  return ieee_float_spect::double_precision().to_type();
}

typet java_boolean_type()
{
  // The Java standard doesn't really prescribe the width
  // of a boolean. However, JNI suggests that it's 8 bits.
  // http://docs.oracle.com/javase/7/docs/technotes/guides/jni/spec/types.html
  return c_bool_typet(8);
}

reference_typet java_reference_type(const typet &subtype)
{
  return to_reference_type(reference_type(subtype));
}

reference_typet java_lang_object_type()
{
  return java_reference_type(symbol_typet("java::java.lang.Object"));
}

reference_typet java_array_type(const char subtype)
{
  std::string subtype_str;

  switch(subtype)
  {
  case 'b': subtype_str="byte"; break;
  case 'f': subtype_str="float"; break;
  case 'd': subtype_str="double"; break;
  case 'i': subtype_str="int"; break;
  case 'c': subtype_str="char"; break;
  case 's': subtype_str="short"; break;
  case 'z': subtype_str="boolean"; break;
  case 'v': subtype_str="void"; break;
  case 'j': subtype_str="long"; break;
  case 'l': subtype_str="long"; break;
  case 'a': subtype_str="reference"; break;
  default: assert(false);
  }

  irep_idt class_name="array["+subtype_str+"]";

  symbol_typet symbol_type("java::"+id2string(class_name));
  symbol_type.set(ID_C_base_name, class_name);
  symbol_type.set(ID_C_element_type, java_type_from_char(subtype));

  return java_reference_type(symbol_type);
}

<<<<<<< HEAD
/*******************************************************************\

Function: is_java_array_tag

  Inputs: Struct tag 'tag'

 Outputs: True if the given struct is a Java array

 Purpose: See above

\*******************************************************************/

bool is_java_array_tag(const irep_idt& tag)
{
  return has_prefix(id2string(tag), "java::array[");
}

/*******************************************************************\

Function: is_reference_type

  Inputs:

 Outputs:

 Purpose:

\*******************************************************************/

=======
>>>>>>> e9349f87
bool is_reference_type(const char t)
{
  return 'a' == t;
}

typet java_type_from_char(char t)
{
  switch(t)
  {
  case 'i': return java_int_type();
  case 'j': return java_long_type();
  case 'l': return java_long_type();
  case 's': return java_short_type();
  case 'b': return java_byte_type();
  case 'c': return java_char_type();
  case 'f': return java_float_type();
  case 'd': return java_double_type();
  case 'z': return java_boolean_type();
  case 'a': return java_reference_type(void_typet());
  default: assert(false); return nil_typet();
  }
}

/// Java does not support byte/short return types. These are always promoted.
typet java_bytecode_promotion(const typet &type)
{
  if(type==java_boolean_type() ||
     type==java_char_type() ||
     type==java_byte_type() ||
     type==java_short_type())
    return java_int_type();

  return type;
}

/// Java does not support byte/short return types. These are always promoted.
exprt java_bytecode_promotion(const exprt &expr)
{
  typet new_type=java_bytecode_promotion(expr.type());

  if(new_type==expr.type())
    return expr;
  else
    return typecast_exprt(expr, new_type);
}

typet java_type_from_string(const std::string &src)
{
  if(src.empty())
    return nil_typet();

  switch(src[0])
  {
  case '(': // function type
    {
      std::size_t e_pos=src.rfind(')');
      if(e_pos==std::string::npos)
        return nil_typet();

      code_typet result;

      result.return_type()=
        java_type_from_string(std::string(src, e_pos+1, std::string::npos));

      for(std::size_t i=1; i<src.size() && src[i]!=')'; i++)
      {
        code_typet::parametert param;

        size_t start=i;

        while(i<src.size())
        {
          if(src[i]=='L')
          {
            i=src.find(';', i); // ends on ;
            break;
          }
          else if(src[i]=='[')
            i++;
          else
            break;
        }

        std::string sub_str=src.substr(start, i-start+1);
        param.type()=java_type_from_string(sub_str);

        if(param.type().id()==ID_symbol)
          param.type()=java_reference_type(param.type());

        result.parameters().push_back(param);
      }

      return result;
    }

  case '[': // array type
    {
      // If this is a reference array, we generate a plain array[reference]
      // with void* members, but note the real type in ID_C_element_type.
      if(src.size()<=1)
        return nil_typet();
      char subtype_letter=src[1];
      const typet subtype=
        java_type_from_string(src.substr(1, std::string::npos));
      if(subtype_letter=='L' || // [L denotes a reference array of some sort.
         subtype_letter=='[')   // Array-of-arrays
        subtype_letter='A';
      typet tmp=java_array_type(std::tolower(subtype_letter));
      tmp.subtype().set(ID_C_element_type, subtype);
      return tmp;
    }

  case 'B': return java_byte_type();
  case 'F': return java_float_type();
  case 'D': return java_double_type();
  case 'I': return java_int_type();
  case 'C': return java_char_type();
  case 'S': return java_short_type();
  case 'Z': return java_boolean_type();
  case 'V': return java_void_type();
  case 'J': return java_long_type();

  case 'L':
    {
      // ends on ;
      if(src[src.size()-1]!=';')
        return nil_typet();
      std::string class_name=src.substr(1, src.size()-2);

      for(unsigned i=0; i<class_name.size(); i++)
        if(class_name[i]=='/')
          class_name[i]='.';

      std::string identifier="java::"+class_name;

      reference_typet result;
      result.subtype()=symbol_typet(identifier);
      result.subtype().set(ID_C_base_name, class_name);
      return result;
    }

  default:
    return nil_typet();
  }
}

char java_char_from_type(const typet &type)
{
  const irep_idt &id=type.id();

  if(id==ID_signedbv)
  {
    const size_t width=to_signedbv_type(type).get_width();
    if(to_signedbv_type(java_int_type()).get_width()==width)
      return 'i';
    else if(to_signedbv_type(java_long_type()).get_width()==width)
      return 'l';
    else if(to_signedbv_type(java_short_type()).get_width()==width)
      return 's';
    else if(to_signedbv_type(java_byte_type()).get_width()==width)
      return 'b';
  }
  else if(id==ID_unsignedbv)
    return 'c';
  else if(id==ID_floatbv)
  {
    const size_t width(to_floatbv_type(type).get_width());
    if(to_floatbv_type(java_float_type()).get_width()==width)
      return 'f';
    else if(to_floatbv_type(java_double_type()).get_width()==width)
      return 'd';
  }
  else if(id==ID_c_bool)
    return 'z';

  return 'a';
}

// java/lang/Object -> java.lang.Object
static std::string slash_to_dot(const std::string &src)
{
  std::string result=src;
  for(std::string::iterator it=result.begin(); it!=result.end(); it++)
    if(*it=='/')
      *it='.';
  return result;
}

symbol_typet java_classname(const std::string &id)
{
  if(!id.empty() && id[0]=='[')
    return to_symbol_type(java_type_from_string(id).subtype());

  std::string class_name=id;

  class_name=slash_to_dot(class_name);
  irep_idt identifier="java::"+class_name;
  symbol_typet symbol_type(identifier);
  symbol_type.set(ID_C_base_name, class_name);

  return symbol_type;
}<|MERGE_RESOLUTION|>--- conflicted
+++ resolved
@@ -105,38 +105,14 @@
   return java_reference_type(symbol_type);
 }
 
-<<<<<<< HEAD
-/*******************************************************************\
-
-Function: is_java_array_tag
-
-  Inputs: Struct tag 'tag'
-
- Outputs: True if the given struct is a Java array
-
- Purpose: See above
-
-\*******************************************************************/
-
+/// See above
+/// \par parameters: Struct tag 'tag'
+/// \return True if the given struct is a Java array
 bool is_java_array_tag(const irep_idt& tag)
 {
   return has_prefix(id2string(tag), "java::array[");
 }
 
-/*******************************************************************\
-
-Function: is_reference_type
-
-  Inputs:
-
- Outputs:
-
- Purpose:
-
-\*******************************************************************/
-
-=======
->>>>>>> e9349f87
 bool is_reference_type(const char t)
 {
   return 'a' == t;
